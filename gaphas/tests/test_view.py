#!/usr/bin/env python

<<<<<<< HEAD
# Copyright (C) 2007-2014 Arjan Molenaar <gaphor@gmail.com>
#                         jlstevens <jlstevens@ed.ac.uk>
=======
# Copyright (C) 2007-2017 Arjan Molenaar <gaphor@gmail.com>
#                         Dan Yeaw <dan@yeaw.me>
>>>>>>> 0323bc99
#
# This file is part of Gaphas.
#
# This library is free software; you can redistribute it and/or modify it under
# the terms of the GNU Library General Public License as published by the Free
# Software Foundation; either version 2 of the License, or (at your option) any
# later version.
#
# This library is distributed in the hope that it will be useful, but WITHOUT
# ANY WARRANTY; without even the implied warranty of MERCHANTABILITY or FITNESS
# FOR A PARTICULAR PURPOSE.  See the GNU Library General Public License for
# more details.
#
# You should have received a copy of the GNU Library General Public License
# along with this library; if not, see <http://www.gnu.org/licenses/>.
<<<<<<< HEAD
=======

>>>>>>> 0323bc99
"""
Test cases for the View class.
"""

from __future__ import absolute_import
from __future__ import print_function

import math
import unittest

from gi.repository import Gtk

from gaphas.canvas import Canvas
from gaphas.examples import Box
from gaphas.item import Line
from gaphas.view import View, GtkView


class ViewTestCase(unittest.TestCase):
    def test_bounding_box_calculations(self):
        """
        A view created before and after the canvas is populated should contain
        the same data.
        """
        canvas = Canvas()

        window1 = Gtk.Window(Gtk.WindowType.TOPLEVEL)
        view1 = GtkView(canvas=canvas)
        window1.add(view1)
        view1.realize()
        window1.show_all()

        box = Box()
        box.matrix = (1.0, 0.0, 0.0, 1, 10, 10)
        canvas.add(box)

        line = Line()
        line.fyzzyness = 1
        line.handles()[1].pos = (30, 30)
        # line.split_segment(0, 3)
        line.matrix.translate(30, 60)
        canvas.add(line)

        window2 = Gtk.Window(Gtk.WindowType.TOPLEVEL)
        view2 = GtkView(canvas=canvas)
        window2.add(view2)
        window2.show_all()

        # Process pending (expose) events, which cause the canvas to be drawn.
        while Gtk.events_pending():
            Gtk.main_iteration()

        try:
            assert view2.get_item_bounding_box(box)
            assert view1.get_item_bounding_box(box)
            assert view1.get_item_bounding_box(box) == view2.get_item_bounding_box(box), '%s != %s' % (
                view1.get_item_bounding_box(box), view2.get_item_bounding_box(box)
            )
            assert view1.get_item_bounding_box(line) == view2.get_item_bounding_box(line), '%s != %s' % (
                view1.get_item_bounding_box(line), view2.get_item_bounding_box(line)
            )
        finally:
            window1.destroy()
            window2.destroy()

    def test_get_item_at_point(self):
        """
        Hover tool only reacts on motion-notify events
        """
        canvas = Canvas()
        view = GtkView(canvas)
        window = Gtk.Window(Gtk.WindowType.TOPLEVEL)
        window.add(view)
        window.show_all()

        box = Box()
        canvas.add(box)
        # No gtk main loop, so updates occur instantly
        assert not canvas.require_update()
        box.width = 50
        box.height = 50

        # Process pending (expose) events, which cause the canvas to be drawn.
        while Gtk.events_pending():
            Gtk.main_iteration()

        assert len(view._qtree._ids) == 1
        assert not view._qtree._bucket.bounds == (0, 0, 0, 0), view._qtree._bucket.bounds

        assert view.get_item_at_point((10, 10)) is box
        assert view.get_item_at_point((60, 10)) is None

        window.destroy()

    def test_get_handle_at_point(self):
        canvas = Canvas()
        view = GtkView(canvas)
        window = Gtk.Window(Gtk.WindowType.TOPLEVEL)
        window.add(view)
        window.show_all()

        box = Box()
        box.min_width = 20
        box.min_height = 30
        box.matrix.translate(20, 20)
        box.matrix.rotate(math.pi / 1.5)
        canvas.add(box)

        i, h = view.get_handle_at_point((20, 20))
        assert i is box
        assert h is box.handles()[0]

    def test_get_handle_at_point_at_pi_div_2(self):
        canvas = Canvas()
        view = GtkView(canvas)
        window = Gtk.Window(Gtk.WindowType.TOPLEVEL)
        window.add(view)
        window.show_all()

        box = Box()
        box.min_width = 20
        box.min_height = 30
        box.matrix.translate(20, 20)
        box.matrix.rotate(math.pi / 2)
        canvas.add(box)

        p = canvas.get_matrix_i2c(box).transform_point(0, 20)
        p = canvas.get_matrix_c2i(box).transform_point(20, 20)
        i, h = view.get_handle_at_point((20, 20))
        assert i is box
        assert h is box.handles()[0]

    def test_item_removal(self):
        canvas = Canvas()
        view = GtkView(canvas)
        window = Gtk.Window(Gtk.WindowType.TOPLEVEL)
        window.add(view)
        window.show_all()

        box = Box()
        canvas.add(box)
        # No gtk main loop, so updates occur instantly
        assert not canvas.require_update()

        # Process pending (expose) events, which cause the canvas to be drawn.
        while Gtk.events_pending():
            Gtk.main_iteration()

        assert len(canvas.get_all_items()) == len(view._qtree)

        view.focused_item = box
        canvas.remove(box)

        assert len(canvas.get_all_items()) == 0
        assert len(view._qtree) == 0

        window.destroy()

    def test_view_registration(self):
        canvas = Canvas()

        # Simple views do not register on the canvas

        view = View(canvas)
        assert len(canvas._registered_views) == 0

        box = Box()
        canvas.add(box)

        # By default no complex updating/calculations are done:
        assert view not in box._matrix_i2v
        assert view not in box._matrix_v2i

        # GTK view does register for updates though

        view = GtkView(canvas)
        assert len(canvas._registered_views) == 1

        # No entry, since GtkView is not realized and has no window
        assert view not in box._matrix_i2v
        assert view not in box._matrix_v2i

        window = Gtk.Window(Gtk.WindowType.TOPLEVEL)
        window.add(view)
        window.show_all()

        # Now everything is realized and updated
        assert view in box._matrix_i2v
        assert view in box._matrix_v2i

        view.canvas = None
        assert len(canvas._registered_views) == 0

        assert view not in box._matrix_i2v
        assert view not in box._matrix_v2i

        view.canvas = canvas
        assert len(canvas._registered_views) == 1

        assert view in box._matrix_i2v
        assert view in box._matrix_v2i

    def test_view_registration_2(self):
        """
        Test view registration and destroy when view is destroyed.
        """
        canvas = Canvas()
        view = GtkView(canvas)
        window = Gtk.Window(Gtk.WindowType.TOPLEVEL)
        window.add(view)
        window.show_all()

        box = Box()
        canvas.add(box)

        assert hasattr(box, '_matrix_i2v')
        assert hasattr(box, '_matrix_v2i')

        assert box._matrix_i2v[view]
        assert box._matrix_v2i[view]

        assert len(canvas._registered_views) == 1
        assert view in canvas._registered_views

        window.destroy()

        assert len(canvas._registered_views) == 0

<<<<<<< HEAD
        assert not box._matrix_i2v.has_key(view)
        assert not box._matrix_v2i.has_key(view)


    def test_scroll_adjustments_signal(self):
        def handler(self, hadj, vadj):
            self.handled = True

        sc = gtk.ScrolledWindow()
        view = GtkView(Canvas())
        view.connect('set-scroll-adjustments', handler)
        sc.add(view)

        assert view.handled

=======
        assert view not in box._matrix_i2v
        assert view not in box._matrix_v2i
>>>>>>> 0323bc99

    def test_scroll_adjustments(self):
        sc = Gtk.ScrolledWindow()
        view = GtkView(Canvas())
        sc.add(view)

        print(sc.get_hadjustment(), view.hadjustment)
        assert sc.get_hadjustment() is view.hadjustment
        assert sc.get_vadjustment() is view.vadjustment


if __name__ == '__main__':
    unittest.main()

# vim:sw=4:et:ai<|MERGE_RESOLUTION|>--- conflicted
+++ resolved
@@ -1,12 +1,7 @@
 #!/usr/bin/env python
 
-<<<<<<< HEAD
-# Copyright (C) 2007-2014 Arjan Molenaar <gaphor@gmail.com>
-#                         jlstevens <jlstevens@ed.ac.uk>
-=======
 # Copyright (C) 2007-2017 Arjan Molenaar <gaphor@gmail.com>
 #                         Dan Yeaw <dan@yeaw.me>
->>>>>>> 0323bc99
 #
 # This file is part of Gaphas.
 #
@@ -22,10 +17,7 @@
 #
 # You should have received a copy of the GNU Library General Public License
 # along with this library; if not, see <http://www.gnu.org/licenses/>.
-<<<<<<< HEAD
-=======
-
->>>>>>> 0323bc99
+
 """
 Test cases for the View class.
 """
@@ -254,26 +246,8 @@
 
         assert len(canvas._registered_views) == 0
 
-<<<<<<< HEAD
-        assert not box._matrix_i2v.has_key(view)
-        assert not box._matrix_v2i.has_key(view)
-
-
-    def test_scroll_adjustments_signal(self):
-        def handler(self, hadj, vadj):
-            self.handled = True
-
-        sc = gtk.ScrolledWindow()
-        view = GtkView(Canvas())
-        view.connect('set-scroll-adjustments', handler)
-        sc.add(view)
-
-        assert view.handled
-
-=======
-        assert view not in box._matrix_i2v
-        assert view not in box._matrix_v2i
->>>>>>> 0323bc99
+        assert view not in box._matrix_i2v
+        assert view not in box._matrix_v2i
 
     def test_scroll_adjustments(self):
         sc = Gtk.ScrolledWindow()
