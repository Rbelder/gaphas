--- conflicted
+++ resolved
@@ -1,15 +1,9 @@
 #!/usr/bin/env python
 
-<<<<<<< HEAD
-# Copyright (C) 2006-2014 Arjan Molenaar <gaphor@gmail.com>
-#                         jlstevens <jlstevens@ed.ac.uk>
-#                         wrobell <wrobell@pld-linux.org>
-=======
 # Copyright (C) 2006-2017 Adrian Boguszewski <adrbogus1@student.pg.gda.pl>
 #                         Arjan Molenaar <gaphor@gmail.com>
 #                         Artur Wroblewski <wrobell@pld-linux.org>
 #                         Dan Yeaw <dan@yeaw.me>
->>>>>>> 0323bc99
 #
 # This file is part of Gaphas.
 #
@@ -25,10 +19,7 @@
 #
 # You should have received a copy of the GNU Library General Public License
 # along with this library; if not, see <http://www.gnu.org/licenses/>.
-<<<<<<< HEAD
-=======
-
->>>>>>> 0323bc99
+
 """
 Custom decorators.
 """
@@ -65,17 +56,12 @@
     'Hi'
 
     Simple method:
-
+    
     >>> class A(object):
     ...     @async(single=False, priority=GObject.PRIORITY_HIGH)
     ...     def a(self):
-<<<<<<< HEAD
-    ...         print 'idle-a', gobject.main_depth()
-
-=======
     ...         print 'idle-a', GObject.main_depth()
     
->>>>>>> 0323bc99
     Methods can also set single mode to True (the method is only scheduled one).
 
     >>> class B(object):
