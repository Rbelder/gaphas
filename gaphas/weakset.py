#!/usr/bin/env python

"""
Backport of the Python 3.0 weakref.WeakSet() class.

Note that, since it's shamelessly copied from the Python 3.0 distribution,
this file is licensed under the Python Software Foundation License, version 2.

"""

from __future__ import absolute_import

from _weakref import ref

__all__ = ['WeakSet']


class WeakSet:
    def __init__(self, data=None):
        self.data = set()

        def _remove(item, selfref=ref(self)):
            self = selfref()
            if self is not None:
                self.data.discard(item)

        self._remove = _remove
        if data is not None:
            self.update(data)

    def __iter__(self):
        for itemref in self.data:
            item = itemref()
            if item is not None:
                yield item

    def __len__(self):
        return sum(x() is not None for x in self.data)

    def __contains__(self, item):
        """
<<<<<<< HEAD
        >>> class C(object): pass
        >>> a = C()
        >>> b = C()
        >>> ws = WeakSet((a, b))
        >>> a in ws
        True
        >>> a = C()
        >>> a in ws
        False
=======
            >>> class C(object): pass
            >>> a = C()
            >>> b = C()
            >>> ws = WeakSet((a, b))
            >>> a in ws
            True
            >>> a = C()
            >>> a in ws
            False
>>>>>>> 0323bc99
        """
        return ref(item) in self.data

    def __reduce__(self):
        return (self.__class__, (list(self),),
                getattr(self, '__dict__', None))

    def add(self, item):
        self.data.add(ref(item, self._remove))

    def clear(self):
        """
        >>> class C(object): pass
        >>> s = C(), C()
        >>> ws = WeakSet(s)
        >>> list(ws)            # doctest: +ELLIPSIS
        [<gaphas.weakset.C object at 0x...>, <gaphas.weakset.C object at 0x...>]
        >>> ws.clear()
        >>> list(ws)
        []
        """
        self.data.clear()

    def copy(self):
        return self.__class__(self)

    def pop(self):
        """
        >>> class C(object): pass
        >>> a, b = C(), C()
        >>> ws = WeakSet((a, b))
        >>> len(ws)
        2
        >>> ws.pop()  # doctest: +ELLIPSIS
        <gaphas.weakset.C object at 0x...>
        >>> len(ws)
        1
        """

        while True:
            try:
                itemref = self.data.pop()
            except KeyError:
                raise KeyError('pop from empty WeakSet')
            item = itemref()
            if item is not None:
                return item

    def remove(self, item):
        self.data.remove(ref(item))

    def discard(self, item):
        self.data.discard(ref(item))

    def update(self, other):
        if isinstance(other, self.__class__):
            self.data.update(other.data)
        else:
            for element in other:
                self.add(element)

    def __ior__(self, other):
        self.update(other)
        return self

    # Helper functions for simple delegating methods.
    def _apply(self, other, method):
        if not isinstance(other, self.__class__):
            other = self.__class__(other)
        newdata = method(other.data)
        newset = self.__class__()
        newset.data = newdata
        return newset

    def difference(self, other):
        return self._apply(other, self.data.difference)

    __sub__ = difference

    def difference_update(self, other):
        if self is other:
            self.data.clear()
        else:
            self.data.difference_update(ref(item) for item in other)

    def __isub__(self, other):
        if self is other:
            self.data.clear()
        else:
            self.data.difference_update(ref(item) for item in other)
        return self

    def intersection(self, other):
        return self._apply(other, self.data.intersection)

    __and__ = intersection

    def intersection_update(self, other):
        self.data.intersection_update(ref(item) for item in other)

    def __iand__(self, other):
        self.data.intersection_update(ref(item) for item in other)
        return self

    def issubset(self, other):
        return self.data.issubset(ref(item) for item in other)

    __lt__ = issubset

    def __le__(self, other):
        return self.data <= set(ref(item) for item in other)

    def issuperset(self, other):
        return self.data.issuperset(ref(item) for item in other)

    __gt__ = issuperset

    def __ge__(self, other):
        return self.data >= set(ref(item) for item in other)

    def __eq__(self, other):
        """
        >>> class C(object): pass
        >>> a, b = C(), C()
        >>> ws1 = WeakSet((a, b))
        >>> ws2 = WeakSet((a, b))
        >>> ws1 == ws2
        True
        >>> ws1 == WeakSet((a, ))
        False
        """
        return self.data == set(ref(item) for item in other)

    def symmetric_difference(self, other):
        return self._apply(other, self.data.symmetric_difference)

    __xor__ = symmetric_difference

    def symmetric_difference_update(self, other):
        if self is other:
            self.data.clear()
        else:
            self.data.symmetric_difference_update(ref(item) for item in other)

    def __ixor__(self, other):
        if self is other:
            self.data.clear()
        else:
            self.data.symmetric_difference_update(ref(item) for item in other)
        return self

    def union(self, other):
        return self._apply(other, self.data.union)

    __or__ = union

    def isdisjoint(self, other):
        return len(self.intersection(other)) == 0

# vim:sw=4:et:ai<|MERGE_RESOLUTION|>--- conflicted
+++ resolved
@@ -1,5 +1,3 @@
-#!/usr/bin/env python
-
 """
 Backport of the Python 3.0 weakref.WeakSet() class.
 
@@ -39,17 +37,6 @@
 
     def __contains__(self, item):
         """
-<<<<<<< HEAD
-        >>> class C(object): pass
-        >>> a = C()
-        >>> b = C()
-        >>> ws = WeakSet((a, b))
-        >>> a in ws
-        True
-        >>> a = C()
-        >>> a in ws
-        False
-=======
             >>> class C(object): pass
             >>> a = C()
             >>> b = C()
@@ -59,7 +46,6 @@
             >>> a = C()
             >>> a in ws
             False
->>>>>>> 0323bc99
         """
         return ref(item) in self.data
 
