--- conflicted
+++ resolved
@@ -1,11 +1,7 @@
 #!/usr/bin/env python
 
-<<<<<<< HEAD
-# Copyright (C) 2008 Arjan Molenaar <gaphor@gmail.com>
-=======
 # Copyright (C) 2008-2017 Arjan Molenaar <gaphor@gmail.com>
 #                         Dan Yeaw <dan@yeaw.me>
->>>>>>> 0323bc99
 #
 # This file is part of Gaphas.
 #
@@ -21,22 +17,11 @@
 #
 # You should have received a copy of the GNU Library General Public License
 # along with this library; if not, see <http://www.gnu.org/licenses/>.
-<<<<<<< HEAD
-=======
 
->>>>>>> 0323bc99
 """
 Some extra picklers needed to gracefully dump and load a canvas.
 """
 
-<<<<<<< HEAD
-import copy_reg
-
-
-# Allow instancemethod to be pickled:
-
-import new
-=======
 from __future__ import absolute_import
 
 import new
@@ -44,23 +29,11 @@
 import cairo
 import six.moves.copyreg
 
->>>>>>> 0323bc99
 
 def construct_instancemethod(funcname, self, clazz):
     func = getattr(clazz, funcname)
     return new.instancemethod(func, self, clazz)
 
-<<<<<<< HEAD
-def reduce_instancemethod(im):
-    return construct_instancemethod, (im.im_func.__name__, im.im_self, im.im_class)
-
-copy_reg.pickle(new.instancemethod, reduce_instancemethod, construct_instancemethod)
-
-
-# Allow cairo.Matrix to be pickled:
-
-import cairo
-=======
 
 def reduce_instancemethod(im):
     return construct_instancemethod, (im.__func__.__name__, im.__self__, im.__self__.__class__)
@@ -70,24 +43,16 @@
 
 # Allow cairo.Matrix to be pickled:
 
->>>>>>> 0323bc99
 
 def construct_cairo_matrix(*args):
     return cairo.Matrix(*args)
 
-<<<<<<< HEAD
-def reduce_cairo_matrix(m):
-    return construct_cairo_matrix, tuple(m)
-
-copy_reg.pickle(cairo.Matrix, reduce_cairo_matrix, construct_cairo_matrix)
-=======
 
 def reduce_cairo_matrix(m):
     return construct_cairo_matrix, tuple(m)
 
 
 six.moves.copyreg.pickle(cairo.Matrix, reduce_cairo_matrix, construct_cairo_matrix)
->>>>>>> 0323bc99
 
 
 # vim:sw=4:et:ai