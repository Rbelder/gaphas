--- conflicted
+++ resolved
@@ -814,16 +814,9 @@
         return True
 
 
-<<<<<<< HEAD
-    def _create_item(self, context, pos):
-        view = self.view
-        canvas = view.canvas
-        item = self._factory()
-=======
     def _create_item(self, context, pos, **kw):
         view = context.view
         item = self._factory(**kw)
->>>>>>> d243ce7e
         x, y = view.get_matrix_v2i(item).transform_point(*pos)
         item.matrix.translate(x, y)
         return item
@@ -1089,12 +1082,8 @@
         self.post_connect(line, handle, item, port)
 
 
-<<<<<<< HEAD
 # To role Connector.connect_handle
-    def connect_handle(self, line, handle, item, port):
-=======
     def connect_handle(self, line, handle, item, port, callback=None):
->>>>>>> d243ce7e
         """
         Create constraint between handle of a line and port of connectable
         item.
@@ -1176,15 +1165,8 @@
          handle
             Handle of a line connecting to an item.
         """
-<<<<<<< HEAD
         with Connector.played_by(item):
             item.remove_constraints(handle)
-=======
-        canvas = line.canvas
-        data = canvas.get_connection(handle)
-        if data:
-            canvas.solver.remove_constraint(data.constraint)
->>>>>>> d243ce7e
 
 
 
