--- conflicted
+++ resolved
@@ -1,32 +1,12 @@
 #!/usr/bin/env python
 
-<<<<<<< HEAD
-# Copyright (C) 2010-2014 Arjan Molenaar <gaphor@gmail.com>
-#                         jlstevens <jlstevens@ed.ac.uk>
-#
-# This file is part of Gaphas.
-#
-# This library is free software; you can redistribute it and/or modify it under
-# the terms of the GNU Library General Public License as published by the Free
-# Software Foundation; either version 2 of the License, or (at your option) any
-# later version.
-#
-# This library is distributed in the hope that it will be useful, but WITHOUT
-# ANY WARRANTY; without even the implied warranty of MERCHANTABILITY or FITNESS
-# FOR A PARTICULAR PURPOSE.  See the GNU Library General Public License for
-# more details.
-#
-# You should have received a copy of the GNU Library General Public License
-# along with this library; if not, see <http://www.gnu.org/licenses/>.
-=======
->>>>>>> 0323bc99
 """
 Cairo context using Steve Hanov's freehand drawing code.
 
     # Crazyline. By Steve Hanov, 2008
     # Released to the public domain.
 
-    # The idea is to draw a curve, setting two control points at random
+    # The idea is to draw a curve, setting two control points at random 
     # close to each side of the line. The longer the line, the sloppier
     # it's drawn.
 
@@ -83,7 +63,7 @@
         to_x = x + sloppiness * rand() * offset / 4
         to_y = y + sloppiness * rand() * offset / 4
 
-        # t1 and t2 are coordinates of a line shifted under or to the right of
+        # t1 and t2 are coordinates of a line shifted under or to the right of 
         # our original.
         t1_x = from_x + offset
         t1_y = from_y + offset
@@ -95,7 +75,7 @@
         control1_x = t1_x + r * (t2_x - t1_x)
         control1_y = t1_y + r * (t2_y - t1_y)
 
-        # now make t1 and t2 the coordinates of our line shifted above
+        # now make t1 and t2 the coordinates of our line shifted above 
         # and to the left of the original.
 
         t1_x = from_x - offset
@@ -143,19 +123,11 @@
         from_x, from_y = cr.get_current_point()
 
         # calculate radius of the circle.
-<<<<<<< HEAD
-        radius1 = Math.sqrt( (cx-from_x)*(cx-from_x) +
-                (cy-from_y)*(cy-from_y));
-
-        radius2 = Math.sqrt( (cx-x)*(cx-x) +
-                (cy-y)*(cy-y));
-=======
         radius1 = Math.sqrt((cx - from_x) * (cx - from_x) +
                             (cy - from_y) * (cy - from_y))
 
         radius2 = Math.sqrt((cx - x) * (cx - x) +
                             (cy - y) * (cy - y))
->>>>>>> 0323bc99
 
         dev_x, dev_y = cr.user_to_device(x, y)
         rand = Random((cx, cy, dev_x, dev_y, radius1, radius2)).random
@@ -181,10 +153,6 @@
             self.line_to(x, y)
         else:
             self.close_path()
-<<<<<<< HEAD
-
-=======
->>>>>>> 0323bc99
 
 
 class FreeHandPainter(object):
